<<<<<<< HEAD
cova-root
=======
# COVA

## Obtaining The Tool 
You can either build COVA on your own with Maven or [download a release](...) from this repository.

## Bind Z3 Library
COVA uses Z3 for STM-Solving and you need to bind Z3 for running the tool. You can find Z3-4.5.0 in the local directory `$REPO_LOCATION/cova/src/main/resources/` or downloand it from [the GitHub repostiory of Z3](https://github.com/Z3Prover/z3).  
### - Windows
Currently, the repository only includes Z3 for Windows 64bit.
There are two choices for you to bind z3:

- **Userwide via OS**: 
Add `$REPO_LOCATION/cova/src/main/resources/z3-4.5.0-x64-win/bin` to the system variable `PATH` of your operating system ([How do I set or change the PATH system variable?](https://www.java.com/en/download/help/path.xml)).

- **Projectwide in Eclipse**: 
After importing COVA as maven project, you can specify the environment variable: 
> Eclipse > Run > Run Configurations > Environment > New  
Name: `PATH`  
Value: `$REPO_LOCATION/cova/src/main/resources/z3-4.5.0-x64-win/bin`


### - Linux
Currently, the repository only inclues Z3 for Ubuntu and Debian-8.5 64bit.

- **Userwide via OS**:  
Add the **LD_LIBRARY_PATH** Variable to .profile in your home directory and load that file to your current Environment:  
`echo "export LD_LIBRARY_PATH=\"$LD_LIBRARY_PATH:$REPO_LOCATION/cova/src/main/resources/z3-4.5.0-x64-ubuntu/bin"" >> ~/.profile
source ~/.profile`

- **Projectwide in Eclipse**:  
After importing COVA as maven project, you can specify the environment variable:
> Eclipse > Run > Run Configurations > Environment > New  
Name: `LD_LIBRARY_PATH`  
Value: `$REPO_LOCATION/cova/src/main/resources/z3-4.5.0-x64-ubuntu/bin` 

### - OSX
You need to add Z3 to `DYLD_LIBRARY_PATH` (untested)

## Build The Tool With Maven
Use 
`mvn install`
to build the tool and run all tests.

## Build The Tool with Eclipse
Simply import the project as maven project. Maven should take care of all reqired dependences.
> Eclipse> File> Import > Maven > Existing Maven Projects > *Enter the path to your local repository*  > Finish

## Running The Command-Line Tool (TODO)
### - Analyze Android Application
- **Standalone**
```
-android -jar <android platform jar> -apk <apk file>
```
- **List Of Command-Line Options(todo)**
- **Example Step By Step**
    - Make sure you have Java installed.   
    - Download a released tool from [hier](/release1.0.0.zip) and unzip it.  
    - You will find an executable .jar file `cova.jar` and a folder `config` containing a few of .txt files in the unzipped folder. 
    - Navigate in your command prompt to the unzipped folder.
    - Run the following command:
```
java -jar cova.jar -android -jar ".\androidPlatform" -apk ".\androidExample\androidExample.apk" -output_html ".\androidExample\app\src" -all
```
 - A new folder `target` is generated in the unzipped folder, navigate to  `htmlOutput\androidExample`.
    - Open `index.html` with your browser, you will see a list of classes like this. 
        ![Example1](/pics/Example1.PNG)
    - Click MainActivity.java, you will see the following computed constraint map for this class.
        ![Example2](/pics/Example2.PNG)
- **Together with FlowDroid**
```
-android -jar <android platform jar> -apk <apk file> -s false
```

### - Analyze Java Application
- **Standalone**
```
-java -app <app name> -cp <class path> -config <config files path>
```
- **List Of Command-Line Options(todo)**
- **Example Stey By Step**
    -  Make sure you have Java installed.   
    - Download a released tool from [hier](/release1.0.0.zip) and unzip it.  
    - You will find an executable .jar file `cova.jar` and a folder `config` containing a few of .txt files in the unzipped folder. 
    - Navigate in your command prompt to the unzipped folder.
    - Run the following command:
```
java -jar cova.jar -java -app javaExample -cp ".\javaExample\bin" -config ".\javaExample\config" -output_html ".\javaExample\src" -all
```
   - Navigate to `target\htmlOutput\javaExample`
   - Open `index.html` with your browser, you will see a list of classes. 
   - Click Main.java, you will see the following computed constraint map for this class.
    ![Example2](/pics/Example3.PNG)
>>>>>>> 3183ac7f
<|MERGE_RESOLUTION|>--- conflicted
+++ resolved
@@ -1,7 +1,4 @@
-<<<<<<< HEAD
-cova-root
-=======
-# COVA
+COVA - Constraint Analysis with VASCO 
 
 ## Obtaining The Tool 
 You can either build COVA on your own with Maven or [download a release](...) from this repository.
@@ -92,5 +89,4 @@
    - Navigate to `target\htmlOutput\javaExample`
    - Open `index.html` with your browser, you will see a list of classes. 
    - Click Main.java, you will see the following computed constraint map for this class.
-    ![Example2](/pics/Example3.PNG)
->>>>>>> 3183ac7f
+    ![Example2](/pics/Example3.PNG)